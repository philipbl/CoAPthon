from coapthon import defines
from coapthon.resources.resource import Resource

__author__ = 'Giacomo Tanganelli'
__version__ = "2.0"


class ResourceLayer(object):
    """
    Handles the Resources.
    """
    def __init__(self, parent):
        """
        Initialize a Resource Layer.
        :type parent: coapserver.CoAP
        :param parent: the CoAP server
        """
        self._parent = parent

    def edit_resource(self, request, response, path):
        """
        Render a POST on an already created resource.
        :type node: coapthon2.utils.Tree
        :param request: the request
        :param response: the response
        :param node: the node which has the resource
        :param lp: the location_path attribute of the resource
        :param p: the local path of the resource (only the last section of the split path)
        :return: the response
        """
        resource_node = self._parent.root[path]

        method = getattr(resource_node, "render_POST", None)
        if hasattr(method, '__call__'):
            timer = self._parent.message_layer.start_separate_timer(request)
            resource = method(request=request)
            stopped = self._parent.message_layer.stop_separate_timer(timer)
            separate = False
            callback = None
            if isinstance(resource, Resource):
                pass
            elif isinstance(resource, int):
                return self._parent.send_error(request, response, 'METHOD_NOT_ALLOWED')
            elif isinstance(resource, tuple) and len(resource) == 2:
                resource, callback = resource
                separate = True
            else:
                # Handle error
                return self._parent.send_error(request, response, 'INTERNAL_SERVER_ERROR')

            if separate:
                # Handle separate
                if stopped:
                    self._parent.message_layer.send_separate(request)
                    request.acknowledged = True
                resource = callback(request=request)
                if not isinstance(resource, Resource):
                    return self._parent.send_error(request, response, 'INTERNAL_SERVER_ERROR')

            resource.path = path
            resource.observe_count = resource_node.observe_count

            response.code = defines.responses['CREATED']
            # Blockwise
            response, resource = self._parent.blockwise_response(request, response, resource)

            # Observe
            self._parent.observe_layer.update_relations(path, resource)

            self._parent.notify(resource)

            if resource.etag is not None:
                response.etag = resource.etag

            response.location_path = path

            if resource.location_query is not None and len(resource.location_query) > 0:
                response.location_query = resource.location_query

            response.payload = None
            # Token
            response.token = request.token
            # Reliability
            response = self._parent.message_layer.reliability_response(request, response)
            # Matcher
            response = self._parent.message_layer.matcher_response(response)

            self._parent.root[path] = resource

            return response
        else:
            return self._parent.send_error(request, response, 'METHOD_NOT_ALLOWED')

<<<<<<< HEAD
    def add_resource(self, request, response, path, lp):
=======
    def add_resource(self, request, response, parent_resource, lp):
>>>>>>> 34f4a65d
        """
        Render a POST on a new resource.
        :type old: coapthon2.utils.Tree
        :param request: the request
        :param response: the response
        :param old: the node which has the parent of the resource
        :param lp: the location_path attribute of the resource
        :param p: the local path of the resource (only the last section of the split path)
        :return: the response
        """
<<<<<<< HEAD
        old_resource = self._parent.root[path]
        method = getattr(old_resource, "render_POST", None)
=======
        method = getattr(parent_resource, "render_POST", None)
>>>>>>> 34f4a65d
        if hasattr(method, '__call__'):
            timer = self._parent.message_layer.start_separate_timer(request)
            resource = method(request=request)
            stopped = self._parent.message_layer.stop_separate_timer(timer)
            separate = False
            callback = None
            if isinstance(resource, Resource):
                pass
            elif isinstance(resource, int):
                return self._parent.send_error(request, response, 'METHOD_NOT_ALLOWED')
            elif isinstance(resource, tuple) and len(resource) == 2:
                resource, callback = resource
                separate = True
            else:
                # Handle error
                return self._parent.send_error(request, response, 'INTERNAL_SERVER_ERROR')

            if separate:
                # Handle separate
                if stopped:
                    self._parent.message_layer.send_separate(request)
                    request.acknowledged = True
                resource = callback(request=request)
                if not isinstance(resource, Resource):
                    return self._parent.send_error(request, response, 'INTERNAL_SERVER_ERROR')

<<<<<<< HEAD
            resource.path = path
=======
            resource.path = lp
>>>>>>> 34f4a65d

            if resource.etag is not None:
                response.etag = resource.etag

            response.location_path = lp

            if resource.location_query is not None and len(resource.location_query) > 0:
                response.location_query = resource.location_query

            response.code = defines.responses['CREATED']
            response.payload = None

            # Token
            response.token = request.token

            # Blockwise
            response, resource = self._parent.blockwise_response(request, response, resource)

            # Reliability
            response = self._parent.message_layer.reliability_response(request, response)
            # Matcher
            response = self._parent.message_layer.matcher_response(response)

<<<<<<< HEAD
            self._parent.root[path] = resource
=======
            self._parent.root[lp] = resource
>>>>>>> 34f4a65d

            return response

        else:
            return self._parent.send_error(request, response, 'METHOD_NOT_ALLOWED')

    def create_resource(self, path, request, response):
        """
        Render a POST request.
        :param path: the path of the request
        :param request: the request
        :param response: the response
        :return: the response
        """
        t = self._parent.root.with_prefix(path)
        max_len = 0
        imax = None
        for i in t:
            if i == path:
                # Resource already present
                return self.edit_resource(request, response, path)
            elif len(i) > max_len:
                imax = i
                max_len = len(i)

        lp = path
        parent_resource = self._parent.root[imax]
        if parent_resource.allow_children:
<<<<<<< HEAD
                return self.add_resource(request, response, path, lp)
=======
                return self.add_resource(request, response, parent_resource, lp)
>>>>>>> 34f4a65d
        else:
            return self._parent.send_error(request, response, 'METHOD_NOT_ALLOWED')

    def update_resource(self, request, response, resource):
        """
        Render a PUT request.
        :type node: coapthon2.utils.Tree
        :param request: the request
        :param response: the response
        :param node: the node which has the resource
        :return: the response
        """
        # If-Match
        if request.has_if_match:
            if None not in request.if_match and str(resource.etag) not in request.if_match:
                return self._parent.send_error(request, response, 'PRECONDITION_FAILED')
        # If-None-Match
        if request.has_if_none_match:
            return self._parent.send_error(request, response, 'PRECONDITION_FAILED')
        method = getattr(resource, "render_PUT", None)
        if hasattr(method, '__call__'):
            timer = self._parent.message_layer.start_separate_timer(request)
            resource = method(request=request)
            stopped = self._parent.message_layer.stop_separate_timer(timer)
            separate = False
            callback = None
            if isinstance(resource, Resource):
                pass
            elif isinstance(resource, int):
                return self._parent.send_error(request, response, 'METHOD_NOT_ALLOWED')
            elif isinstance(resource, tuple) and len(resource) == 2:
                resource, callback = resource
                separate = True
            else:
                # Handle error
                return self._parent.send_error(request, response, 'INTERNAL_SERVER_ERROR')
            if separate:
                # Handle separate
                if stopped:
                    self._parent.message_layer.send_separate(request)
                    request.acknowledged = True
                resource = callback(request=request)
                if not isinstance(resource, Resource):
                    return self._parent.send_error(request, response, 'INTERNAL_SERVER_ERROR')

            if resource.etag is not None:
                    response.etag = resource.etag

            response.code = defines.responses['CHANGED']
            response.payload = None
            # Token
            response.token = request.token
            # Blockwise
            response, resource = self._parent.blockwise_response(request, response, resource)
            # TODO check PUT Blockwise
            # Observe
            self._parent.notify(resource)

            # Reliability
            response = self._parent.message_layer.reliability_response(request, response)
            # Matcher
            response = self._parent.message_layer.matcher_response(response)

            return response
        else:
            return self._parent.send_error(request, response, 'METHOD_NOT_ALLOWED')

    def delete_resource(self, request, response, path):
        """
        Render a DELETE request.
<<<<<<< HEAD
=======

>>>>>>> 34f4a65d
        :param request: the request
        :param response: the response
        :param path: the path
        :return: the response
        """
        try:
            resource = self._parent.root[path]
        except KeyError:
            resource = None

        method = getattr(resource, 'render_DELETE', None)
        if hasattr(method, '__call__'):
            timer = self._parent.message_layer.start_separate_timer(request)
            ret = method(request=request)
            self._parent.message_layer.stop_separate_timer(timer)
            if ret != -1:
                # Observe
                self._parent.notify_deletion(resource)
                self._parent.remove_observers(path)

                del self._parent.root[path]
                response.code = defines.responses['DELETED']
                response.payload = None
                # Token
                response.token = request.token
                # Reliability
                response = self._parent.message_layer.reliability_response(request, response)
                # Matcher
                response = self._parent.message_layer.matcher_response(response)
                return response
            elif ret == -1:
                return self._parent.send_error(request, response, 'METHOD_NOT_ALLOWED')
            else:
                return self._parent.send_error(request, response, 'INTERNAL_SERVER_ERROR')
        else:
            return self._parent.send_error(request, response, 'METHOD_NOT_ALLOWED')

    def get_resource(self, request, response, resource):
        """
        Render a GET request.
        :param request: the request
        :param response: the response
        :param resource: the resource required
        :return: the response
        """
        method = getattr(resource, 'render_GET', None)
        if hasattr(method, '__call__'):
            resource.required_content_type = None
            # Accept
            if request.accept is not None:
                resource.required_content_type = request.accept
                if resource.required_content_type in defines.content_types:
                    response.content_type = resource.required_content_type
            # Render_GET
            timer = self._parent.message_layer.start_separate_timer(request)
            resource = method(request=request)
            stopped = self._parent.message_layer.stop_separate_timer(timer)
            separate = False
            callback = None
            if isinstance(resource, Resource):
                pass
            elif isinstance(resource, int):
                return self._parent.send_error(request, response, 'METHOD_NOT_ALLOWED')
            elif isinstance(resource, tuple) and len(resource) == 2:
                resource, callback = resource
                separate = True
            else:
                # Handle error
                return self._parent.send_error(request, response, 'INTERNAL_SERVER_ERROR')
            if separate:
                # Handle separate
                if stopped:
                    self._parent.message_layer.send_separate(request)
                    request.acknowledged = True
                resource = callback(request=request)
                if not isinstance(resource, Resource):
                    return self._parent.send_error(request, response, 'NOT_ACCEPTABLE')

            if resource.etag in request.etag:
                response.code = defines.responses['VALID']
            else:
                response.code = defines.responses['CONTENT']

            try:
                response.payload = resource.payload
            except KeyError:
                return self._parent.send_error(request, response, 'NOT_ACCEPTABLE')

            # Blockwise
            response, resource = self._parent.blockwise_response(request, response, resource)

            response.token = request.token
            if resource.etag is not None:
                response.etag = resource.etag
            if resource.max_age is not None:
                response.max_age = resource.max_age

            # Observe
            if request.observe == 0 and resource.observable:
                response = self._parent.observe_layer.add_observing(resource, request, response)

            response = self._parent.message_layer.reliability_response(request, response)
            response = self._parent.message_layer.matcher_response(response)

            return response
        else:
            return self._parent.send_error(request, response, 'METHOD_NOT_ALLOWED')

    def discover(self, request, response):
        """
        Render a GET request to the .weel-know/core link.
        :param request: the request
        :param response: the response
        :return: the response
        """
<<<<<<< HEAD
        t = self._parent.root.with_prefix("/")
        response.code = defines.responses['CONTENT']
        payload = ""
        for i in t:
=======
        response.code = defines.responses['CONTENT']
        payload = ""
        for i in self._parent.root.dump():
>>>>>>> 34f4a65d
            if i == "/":
                continue
            resource = self._parent.root[i]
            payload += self.corelinkformat(resource)
<<<<<<< HEAD
=======

>>>>>>> 34f4a65d
        response.payload = payload
        response.content_type = defines.inv_content_types["application/link-format"]
        response.token = request.token
        # Blockwise
        response, resource = self._parent.blockwise_response(request, response, None)
        response = self._parent.message_layer.reliability_response(request, response)
        response = self._parent.message_layer.matcher_response(response)
        return response

    @staticmethod
    def corelinkformat(resource):
        """
        Return a formatted string representation of the corelinkformat in the tree.
<<<<<<< HEAD
=======

>>>>>>> 34f4a65d
        :return: the string
        """
        msg = "<" + resource.path + ">;"
        assert(isinstance(resource, Resource))
        for k in resource.attributes:
            method = getattr(resource, defines.corelinkformat[k], None)
            if method is not None and method != "":
                v = method
                msg = msg[:-1] + ";" + str(v) + ","
            else:
                v = resource.attributes[k]
                if v is not None:
                    msg = msg[:-1] + ";" + k + "=" + v + ","
        return msg<|MERGE_RESOLUTION|>--- conflicted
+++ resolved
@@ -12,6 +12,7 @@
     def __init__(self, parent):
         """
         Initialize a Resource Layer.
+
         :type parent: coapserver.CoAP
         :param parent: the CoAP server
         """
@@ -20,6 +21,7 @@
     def edit_resource(self, request, response, path):
         """
         Render a POST on an already created resource.
+
         :type node: coapthon2.utils.Tree
         :param request: the request
         :param response: the response
@@ -91,13 +93,10 @@
         else:
             return self._parent.send_error(request, response, 'METHOD_NOT_ALLOWED')
 
-<<<<<<< HEAD
-    def add_resource(self, request, response, path, lp):
-=======
     def add_resource(self, request, response, parent_resource, lp):
->>>>>>> 34f4a65d
         """
         Render a POST on a new resource.
+
         :type old: coapthon2.utils.Tree
         :param request: the request
         :param response: the response
@@ -106,12 +105,7 @@
         :param p: the local path of the resource (only the last section of the split path)
         :return: the response
         """
-<<<<<<< HEAD
-        old_resource = self._parent.root[path]
-        method = getattr(old_resource, "render_POST", None)
-=======
         method = getattr(parent_resource, "render_POST", None)
->>>>>>> 34f4a65d
         if hasattr(method, '__call__'):
             timer = self._parent.message_layer.start_separate_timer(request)
             resource = method(request=request)
@@ -138,11 +132,7 @@
                 if not isinstance(resource, Resource):
                     return self._parent.send_error(request, response, 'INTERNAL_SERVER_ERROR')
 
-<<<<<<< HEAD
-            resource.path = path
-=======
             resource.path = lp
->>>>>>> 34f4a65d
 
             if resource.etag is not None:
                 response.etag = resource.etag
@@ -166,11 +156,7 @@
             # Matcher
             response = self._parent.message_layer.matcher_response(response)
 
-<<<<<<< HEAD
-            self._parent.root[path] = resource
-=======
             self._parent.root[lp] = resource
->>>>>>> 34f4a65d
 
             return response
 
@@ -180,6 +166,7 @@
     def create_resource(self, path, request, response):
         """
         Render a POST request.
+
         :param path: the path of the request
         :param request: the request
         :param response: the response
@@ -199,17 +186,14 @@
         lp = path
         parent_resource = self._parent.root[imax]
         if parent_resource.allow_children:
-<<<<<<< HEAD
-                return self.add_resource(request, response, path, lp)
-=======
                 return self.add_resource(request, response, parent_resource, lp)
->>>>>>> 34f4a65d
         else:
             return self._parent.send_error(request, response, 'METHOD_NOT_ALLOWED')
 
     def update_resource(self, request, response, resource):
         """
         Render a PUT request.
+
         :type node: coapthon2.utils.Tree
         :param request: the request
         :param response: the response
@@ -274,10 +258,7 @@
     def delete_resource(self, request, response, path):
         """
         Render a DELETE request.
-<<<<<<< HEAD
-=======
-
->>>>>>> 34f4a65d
+
         :param request: the request
         :param response: the response
         :param path: the path
@@ -318,6 +299,7 @@
     def get_resource(self, request, response, resource):
         """
         Render a GET request.
+
         :param request: the request
         :param response: the response
         :param resource: the resource required
@@ -389,28 +371,19 @@
     def discover(self, request, response):
         """
         Render a GET request to the .weel-know/core link.
-        :param request: the request
-        :param response: the response
-        :return: the response
-        """
-<<<<<<< HEAD
-        t = self._parent.root.with_prefix("/")
-        response.code = defines.responses['CONTENT']
-        payload = ""
-        for i in t:
-=======
+
+        :param request: the request
+        :param response: the response
+        :return: the response
+        """
         response.code = defines.responses['CONTENT']
         payload = ""
         for i in self._parent.root.dump():
->>>>>>> 34f4a65d
             if i == "/":
                 continue
             resource = self._parent.root[i]
             payload += self.corelinkformat(resource)
-<<<<<<< HEAD
-=======
-
->>>>>>> 34f4a65d
+
         response.payload = payload
         response.content_type = defines.inv_content_types["application/link-format"]
         response.token = request.token
@@ -424,10 +397,7 @@
     def corelinkformat(resource):
         """
         Return a formatted string representation of the corelinkformat in the tree.
-<<<<<<< HEAD
-=======
-
->>>>>>> 34f4a65d
+
         :return: the string
         """
         msg = "<" + resource.path + ">;"
