--- conflicted
+++ resolved
@@ -75,18 +75,11 @@
         except AttributeError:
             return
         key = hash(str(host) + str(port) + str(message.mid))
-        key = message.mid
+
         t = self._parent.sent.get(key)
         if t is None:
-<<<<<<< HEAD
-            t = self._parent.received.get(key)
-            if t is None:
-                log.err(defines.types[message.type] + " received without the corresponding message")
-                return
-=======
             # log.err(defines.types[message.type] + " received without the corresponding message")
             return
->>>>>>> 34f4a65d
         response, timestamp = t
         # Reliability
         if message.type == defines.inv_types['ACK']:
