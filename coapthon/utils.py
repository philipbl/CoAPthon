__author__ = 'Giacomo Tanganelli'
__version__ = "2.0"


def byte_len(int_type):
    """
    Get the number of bits needed to encode the int passed.

    :param int_type: the int to be converted
    :return: the number of bits needed to encode the int passed.
    """
    length = 0
    while int_type:
        int_type >>= 1
        length += 1
    if length > 0:
        if length % 8 != 0:
            length = int(length / 8) + 1
        else:
            length = int(length / 8)
    return length


def bit_len(int_type):
    """
    Get the number of bits needed to encode the int passed.
    :param int_type: the int to be converted
    :return: the number of bits needed to encode the int passed.
    """
    length = 0
    while int_type:
        int_type >>= 1
        length += 1
<<<<<<< HEAD
    if length > 0:
        length = int(length / 8) + 1
=======
>>>>>>> 34f4a65d
    return length


class Tree(object):
    def __init__(self):
        self.tree = {}

<<<<<<< HEAD
    def with_prefix(self, path):
        ret = []
        for key in self.tree.keys():
=======
    def dump(self):
        return self.tree.keys()

    def with_prefix(self, path):
        ret = []
        for key in self.tree.keys():
            if path.startswith(key):
                ret.append(key)

        if len(ret) > 0:
            return ret
        raise KeyError

    def from_prefix(self, path):
        ret = []
        for key in self.tree.keys():
>>>>>>> 34f4a65d
            if key.startswith(path):
                ret.append(key)

        if len(ret) > 0:
            return ret
        raise KeyError

    def __getitem__(self, item):
        return self.tree[item]

    def __setitem__(self, key, value):
<<<<<<< HEAD
        self.tree[key] = value
=======
        self.tree[key] = value

    def __delitem__(self, key):
        del self.tree[key]
>>>>>>> 34f4a65d
<|MERGE_RESOLUTION|>--- conflicted
+++ resolved
@@ -1,3 +1,5 @@
+from coapthon import defines
+
 __author__ = 'Giacomo Tanganelli'
 __version__ = "2.0"
 
@@ -24,6 +26,7 @@
 def bit_len(int_type):
     """
     Get the number of bits needed to encode the int passed.
+
     :param int_type: the int to be converted
     :return: the number of bits needed to encode the int passed.
     """
@@ -31,23 +34,13 @@
     while int_type:
         int_type >>= 1
         length += 1
-<<<<<<< HEAD
-    if length > 0:
-        length = int(length / 8) + 1
-=======
->>>>>>> 34f4a65d
     return length
 
-
+   
 class Tree(object):
     def __init__(self):
         self.tree = {}
 
-<<<<<<< HEAD
-    def with_prefix(self, path):
-        ret = []
-        for key in self.tree.keys():
-=======
     def dump(self):
         return self.tree.keys()
 
@@ -64,7 +57,6 @@
     def from_prefix(self, path):
         ret = []
         for key in self.tree.keys():
->>>>>>> 34f4a65d
             if key.startswith(path):
                 ret.append(key)
 
@@ -76,11 +68,7 @@
         return self.tree[item]
 
     def __setitem__(self, key, value):
-<<<<<<< HEAD
-        self.tree[key] = value
-=======
         self.tree[key] = value
 
     def __delitem__(self, key):
-        del self.tree[key]
->>>>>>> 34f4a65d
+        del self.tree[key]