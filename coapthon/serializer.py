import ctypes
import struct
from coapthon import defines
from coapthon.messages.message import Message
from coapthon.messages.option import Option
from coapthon.messages.request import Request
from coapthon.messages.response import Response
from coapthon.utils import byte_len

__author__ = 'Giacomo Tanganelli'
__version__ = "2.0"


class Serializer(object):
    """
    Class for serialize and de-serialize messages.
    """

    def __init__(self):
        """
        Initialize a Serializer.

        """
        self._reader = None
        self._writer = None

    def deserialize(self, raw, host, port):
        """
        De-serialize a stream of byte to a message.

        :param raw: received bytes
        :param host: source host
        :param port: source port
        :return: the message
        """

        fmt = "!BBH"
        pos = 4
        length = len(raw)
        while pos < length:
            fmt += "c"
            pos += 1
        s = struct.Struct(fmt)
        self._reader = raw
        values = s.unpack_from(self._reader)
        first = values[0]
        code = values[1]
        mid = values[2]
        version = (first & 0xC0) >> 6
        message_type = (first & 0x30) >> 4
        token_length = (first & 0x0F)
        if self.is_response(code):
            message = Response()
            message.code = code
        elif self.is_request(code):
            message = Request()
            message.code = code
        else:
            message = Message()
        message.source = (host, port)
        message.destination = None
        message.version = version
        message.type = message_type
        message._mid = mid
        pos = 3
        if token_length > 0:
                message.token = "".join(values[pos: pos + token_length])
        else:
            message.token = None

        pos += token_length
        current_option = 0
        length_packet = len(values)
        while pos < length_packet:
            next_byte = struct.unpack("B", values[pos])[0]
            pos += 1
            if next_byte != int(defines.PAYLOAD_MARKER):
                # the first 4 bits of the byte represent the option delta
                # delta = self._reader.read(4).uint
                delta = (next_byte & 0xF0) >> 4
                # the second 4 bits represent the option length
                # length = self._reader.read(4).uint
                length = (next_byte & 0x0F)
<<<<<<< HEAD
                num, pos = self.read_option_value_from_nibble2(delta, pos, values)
                option_length, pos = self.read_option_value_from_nibble2(length, pos, values)
=======
                num, pos = self.read_option_value_from_nibble(delta, pos, values)
                option_length, pos = self.read_option_value_from_nibble(length, pos, values)
>>>>>>> 34f4a65d
                current_option += num
                # read option
                try:
                    option_name, option_type, option_repeatable, default = defines.options[current_option]
                except KeyError:
                    # log.err("unrecognized option")
                    return message, "BAD_OPTION"
                if option_length == 0:
                    value = None
                elif option_type == defines.INTEGER:
<<<<<<< HEAD

                    tmp = values[pos: pos + option_length]
                    value = 0
                    for b in tmp:
                        value = (value << 8) | b
=======
                    tmp = values[pos: pos + option_length]
                    value = 0
                    for b in tmp:
                        value = (value << 8) | struct.unpack("B", b)[0]
>>>>>>> 34f4a65d
                else:
                    tmp = values[pos: pos + option_length]
                    value = ""
                    for b in tmp:
                        value += str(b)

                pos += option_length
                option = Option()
                option.number = current_option
                option.value = self.convert_to_raw(current_option, value, option_length)

                message.add_option(option)
            else:

                if length_packet <= pos:
                    # log.err("Payload Marker with no payload")
                    return message, "BAD_REQUEST"
                message.payload = ""
                payload = values[pos:]
                for b in payload:
                    message.payload += str(b)
                    pos += 1
        return message


    @staticmethod
    def is_request(code):
        """
        Checks if is request.

        :return: True, if is request
        """
        return defines.REQUEST_CODE_LOWER_BOUND <= code <= defines.REQUEST_CODE_UPPER_BOUND

    @staticmethod
    def is_response(code):
        """
        Checks if is response.

        :return: True, if is response
        """
        return defines.RESPONSE_CODE_LOWER_BOUND <= code <= defines.RESPONSE_CODE_UPPER_BOUND

<<<<<<< HEAD
    def read_option_value_from_nibble2(self, nibble, pos, values):
=======
    @staticmethod
    def read_option_value_from_nibble(nibble, pos, values):
>>>>>>> 34f4a65d
        """
        Calculates the value used in the extended option fields.

        :param nibble: the 4-bit option header value.
        :return: the value calculated from the nibble and the extended option value.
        """
        if nibble <= 12:
            return nibble, pos
<<<<<<< HEAD
        elif nibble == 13:
            tmp = struct.unpack("B", values[pos])[0] + 13
            pos += 1
            return tmp, pos
        elif nibble == 14:
            tmp = struct.unpack("B", values[pos])[0] + 269
            pos += 2
            return tmp, pos
        else:
            raise ValueError("Unsupported option nibble " + nibble)

    def read_option_value_from_nibble(self, nibble):
        if nibble <= 12:
            return nibble
        elif nibble == 13:
            return self._reader.read_bits(8, "uint") + 13

        elif nibble == 14:
            return self._reader.read_bits(8, "uint") + 269

=======
        elif nibble == 13:
            tmp = struct.unpack("B", values[pos])[0] + 13
            pos += 1
            return tmp, pos
        elif nibble == 14:
            tmp = struct.unpack("B", values[pos])[0] + 269
            pos += 2
            return tmp, pos
>>>>>>> 34f4a65d
        else:
            raise ValueError("Unsupported option nibble " + str(nibble))

    def serialize(self, message):
        """
        Serialize message to a stream of byte.

        :param message: the message
        :return: the stream of bytes
        """
<<<<<<< HEAD
=======
        # print message
>>>>>>> 34f4a65d
        fmt = "!BBH"

        if message.token is None or message.token == "":
            tkl = 0
<<<<<<< HEAD
=======
        elif isinstance(message.token, int):
            tkl = len(str(message.token))
>>>>>>> 34f4a65d
        else:
            tkl = len(message.token)
        tmp = (defines.VERSION << 2)
        tmp |= message.type
        tmp <<= 4
        tmp |= tkl
        values = [tmp, message.code, message.mid]
<<<<<<< HEAD

        if message.token is not None and len(message.token) > 0:
=======

        if message.token is not None and tkl > 0:
            if isinstance(message.token, int):
                message.token = str(message.token)

>>>>>>> 34f4a65d
            for b in str(message.token):
                fmt += "c"
                values.append(b)

        options = self.as_sorted_list(message.options)  # already sorted
        lastoptionnumber = 0
        for option in options:

            # write 4-bit option delta
            optiondelta = option.number - lastoptionnumber
            optiondeltanibble = self.get_option_nibble(optiondelta)
            tmp = (optiondeltanibble << defines.OPTION_DELTA_BITS)

            # write 4-bit option length
            optionlength = option.length
            optionlengthnibble = self.get_option_nibble(optionlength)
            tmp |= optionlengthnibble
            fmt += "B"
            values.append(tmp)

            # write extended option delta field (0 - 2 bytes)
            if optiondeltanibble == 13:
                fmt += "B"
                values.append(optiondelta - 13)
            elif optiondeltanibble == 14:
                fmt += "B"
                values.append(optiondelta - 296)

            # write extended option length field (0 - 2 bytes)
            if optionlengthnibble == 13:
                fmt += "B"
                values.append(optionlength - 13)
            elif optionlengthnibble == 14:
                fmt += "B"
                values.append(optionlength - 269)

            # write option value
            name, opt_type, repeatable, defaults = defines.options[option.number]
<<<<<<< HEAD
            if optionlength == 1 and opt_type == defines.INTEGER:
                fmt += "B"
                values.append(option.value)
            elif optionlength == 2 and opt_type == defines.INTEGER:
                fmt += "H"
                values.append(option.value)
=======
            if opt_type == defines.INTEGER:
                words = self.int_to_words(option.value, optionlength, 8)
                for num in range(0, optionlength):
                    fmt += "B"
                    values.append(words[num])
>>>>>>> 34f4a65d
            else:
                for b in str(option.raw_value):
                    fmt += "c"
                    values.append(b)

            # update last option number
            lastoptionnumber = option.number

        payload = message.payload
        if isinstance(payload, dict):
            payload = payload.get("Payload")
        if payload is not None and len(payload) > 0:
            # if payload is present and of non-zero length, it is prefixed by
            # an one-byte Payload Marker (0xFF) which indicates the end of
            # options and the start of the payload

            fmt += "B"
            values.append(defines.PAYLOAD_MARKER)

            for b in str(payload):
                fmt += "c"
                values.append(b)

        s = struct.Struct(fmt)
        self._writer = ctypes.create_string_buffer(s.size)
        s.pack_into(self._writer, 0, *values)
        return self._writer

    @staticmethod
    def get_option_nibble(optionvalue):
        """
        Returns the 4-bit option header value.

        :param optionvalue: the option value (delta or length) to be encoded.
        :return: the 4-bit option header value.
         """
        if optionvalue <= 12:
            return optionvalue
        elif optionvalue <= 255 + 13:
            return 13
        elif optionvalue <= 65535 + 269:
            return 14
        else:
            raise ValueError("Unsupported option delta " + optionvalue)

    @staticmethod
    def as_sorted_list(options):
        """
        Returns all options in a list sorted according to their option numbers.

        :return: the sorted list
        """
        if len(options) > 0:
            options.sort(None, key=lambda o: o.number)
        return options

    @staticmethod
    def convert_to_raw(number, value, length):
        """
        Get the value of an option as a ByteArray.

        :param number: the option number
        :param value: the option value
        :param length: the option length
        :return: the value of an option as a BitArray
        """
        if length == 0:
            return bytearray()
        if isinstance(value, tuple):
            value = value[0]
        if isinstance(value, unicode):
            value = str(value)
        if isinstance(value, str):
            return bytearray(value, "utf-8")
<<<<<<< HEAD
        else:
            return bytearray(value)
=======
        elif isinstance(value, int):
            return value
        else:
            return bytearray(value)

    @staticmethod
    def int_to_words(int_val, num_words=4, word_size=32):
        """
        @param int_val: an arbitrary length Python integer to be split up.
            Network byte order is assumed. Raises an IndexError if width of
            integer (in bits) exceeds word_size * num_words.

        @param num_words: number of words expected in return value tuple.

        @param word_size: size/width of individual words (in bits).

        @return: a list of fixed width words based on provided parameters.
        """
        max_int = 2 ** (word_size*num_words) - 1
        max_word_size = 2 ** word_size - 1

        if not 0 <= int_val <= max_int:
            raise IndexError('integer %r is out of bounds!' % hex(int_val))

        words = []
        for _ in range(num_words):
            word = int_val & max_word_size
            words.append(int(word))
            int_val >>= word_size
        words.reverse()

        return words
>>>>>>> 34f4a65d
<|MERGE_RESOLUTION|>--- conflicted
+++ resolved
@@ -81,13 +81,8 @@
                 # the second 4 bits represent the option length
                 # length = self._reader.read(4).uint
                 length = (next_byte & 0x0F)
-<<<<<<< HEAD
-                num, pos = self.read_option_value_from_nibble2(delta, pos, values)
-                option_length, pos = self.read_option_value_from_nibble2(length, pos, values)
-=======
                 num, pos = self.read_option_value_from_nibble(delta, pos, values)
                 option_length, pos = self.read_option_value_from_nibble(length, pos, values)
->>>>>>> 34f4a65d
                 current_option += num
                 # read option
                 try:
@@ -98,18 +93,10 @@
                 if option_length == 0:
                     value = None
                 elif option_type == defines.INTEGER:
-<<<<<<< HEAD
-
-                    tmp = values[pos: pos + option_length]
-                    value = 0
-                    for b in tmp:
-                        value = (value << 8) | b
-=======
                     tmp = values[pos: pos + option_length]
                     value = 0
                     for b in tmp:
                         value = (value << 8) | struct.unpack("B", b)[0]
->>>>>>> 34f4a65d
                 else:
                     tmp = values[pos: pos + option_length]
                     value = ""
@@ -153,12 +140,8 @@
         """
         return defines.RESPONSE_CODE_LOWER_BOUND <= code <= defines.RESPONSE_CODE_UPPER_BOUND
 
-<<<<<<< HEAD
-    def read_option_value_from_nibble2(self, nibble, pos, values):
-=======
     @staticmethod
     def read_option_value_from_nibble(nibble, pos, values):
->>>>>>> 34f4a65d
         """
         Calculates the value used in the extended option fields.
 
@@ -167,7 +150,6 @@
         """
         if nibble <= 12:
             return nibble, pos
-<<<<<<< HEAD
         elif nibble == 13:
             tmp = struct.unpack("B", values[pos])[0] + 13
             pos += 1
@@ -177,28 +159,6 @@
             pos += 2
             return tmp, pos
         else:
-            raise ValueError("Unsupported option nibble " + nibble)
-
-    def read_option_value_from_nibble(self, nibble):
-        if nibble <= 12:
-            return nibble
-        elif nibble == 13:
-            return self._reader.read_bits(8, "uint") + 13
-
-        elif nibble == 14:
-            return self._reader.read_bits(8, "uint") + 269
-
-=======
-        elif nibble == 13:
-            tmp = struct.unpack("B", values[pos])[0] + 13
-            pos += 1
-            return tmp, pos
-        elif nibble == 14:
-            tmp = struct.unpack("B", values[pos])[0] + 269
-            pos += 2
-            return tmp, pos
->>>>>>> 34f4a65d
-        else:
             raise ValueError("Unsupported option nibble " + str(nibble))
 
     def serialize(self, message):
@@ -208,19 +168,13 @@
         :param message: the message
         :return: the stream of bytes
         """
-<<<<<<< HEAD
-=======
         # print message
->>>>>>> 34f4a65d
         fmt = "!BBH"
 
         if message.token is None or message.token == "":
             tkl = 0
-<<<<<<< HEAD
-=======
         elif isinstance(message.token, int):
             tkl = len(str(message.token))
->>>>>>> 34f4a65d
         else:
             tkl = len(message.token)
         tmp = (defines.VERSION << 2)
@@ -228,16 +182,11 @@
         tmp <<= 4
         tmp |= tkl
         values = [tmp, message.code, message.mid]
-<<<<<<< HEAD
-
-        if message.token is not None and len(message.token) > 0:
-=======
 
         if message.token is not None and tkl > 0:
             if isinstance(message.token, int):
                 message.token = str(message.token)
 
->>>>>>> 34f4a65d
             for b in str(message.token):
                 fmt += "c"
                 values.append(b)
@@ -276,20 +225,11 @@
 
             # write option value
             name, opt_type, repeatable, defaults = defines.options[option.number]
-<<<<<<< HEAD
-            if optionlength == 1 and opt_type == defines.INTEGER:
-                fmt += "B"
-                values.append(option.value)
-            elif optionlength == 2 and opt_type == defines.INTEGER:
-                fmt += "H"
-                values.append(option.value)
-=======
             if opt_type == defines.INTEGER:
                 words = self.int_to_words(option.value, optionlength, 8)
                 for num in range(0, optionlength):
                     fmt += "B"
                     values.append(words[num])
->>>>>>> 34f4a65d
             else:
                 for b in str(option.raw_value):
                     fmt += "c"
@@ -364,10 +304,6 @@
             value = str(value)
         if isinstance(value, str):
             return bytearray(value, "utf-8")
-<<<<<<< HEAD
-        else:
-            return bytearray(value)
-=======
         elif isinstance(value, int):
             return value
         else:
@@ -399,5 +335,4 @@
             int_val >>= word_size
         words.reverse()
 
-        return words
->>>>>>> 34f4a65d
+        return words