import copy
import hashlib
import random
import re
<<<<<<< HEAD
from threading import Timer
import time
from twisted.application.service import Application
from twisted.internet import reactor
from twisted.python import log
from twisted.python.log import ILogObserver, FileLogObserver
from twisted.python.logfile import DailyLogFile
=======
from concurrent.futures import ThreadPoolExecutor
import time
>>>>>>> 34f4a65d
from coapthon import defines
from coapthon.client.coap_synchronous import HelperClientSynchronous
from coapthon.messages.message import Message
from coapthon.messages.request import Request
from coapthon.messages.response import Response
from coapthon.serializer import Serializer
from coapthon.server.coap_protocol import CoAP

__author__ = 'Giacomo Tanganelli'
__version__ = "2.0"


class ProxyCoAP(CoAP):
<<<<<<< HEAD
    def __init__(self, server, client):
=======
    def __init__(self, server_address, multicast=False):
>>>>>>> 34f4a65d
        """
        Initialize the CoAP protocol

        """
<<<<<<< HEAD
        CoAP.__init__(self)
        self.client = client
        self.server = server
=======
        CoAP.__init__(self, server_address, multicast)
>>>>>>> 34f4a65d
        self._forward = {}
        self._forward_mid = {}
        self._token = random.randint(1, 1000)
        self.timer = {}

    def finish_request(self, request, client_address):
        """
<<<<<<< HEAD
        Called after protocol has started listening.
        """
        # Set the TTL>1 so multicast will cross router hops:
        # self.transport.setTTL(5)
        # Join a specific multicast group:
        # self.transport.joinGroup(defines.ALL_COAP_NODES)
        self.client.starting_mid = self._currentMID % (1 << 16)

    def datagramReceived(self, data, addr):
=======
        Handler for received UDP datagram.

>>>>>>> 34f4a65d
        """
        host = client_address[0]
        port = client_address[1]
        data = request[0]
        self.socket = request[1]

<<<<<<< HEAD
        :param data: the UDP datagram
        :param host: source host
        :param port: source port
        """
        try:
            host, port = addr
        except ValueError:
            host, port, tmp1, tmp2 = addr
        log.msg("Datagram received from " + str(host) + ":" + str(port))
=======
        # log.msg("Datagram received from " + str(host) + ":" + str(port))
>>>>>>> 34f4a65d
        serializer = Serializer()
        message = serializer.deserialize(data, host, port)
        # print "Message received from " + host + ":" + str(port)
        # print "----------------------------------------"
        # print message
        # print "----------------------------------------"
        if isinstance(message, Request):
            # log.msg("Received request")
            ret = self.request_layer.handle_request(message)
            if isinstance(ret, Request):
                self.forward_request(ret)
        elif isinstance(message, Response):
            # log.err("Received response")
            rst = Message.new_rst(message)
            rst = self.message_layer.matcher_response(rst)
            # log.msg("Send RST")
            self.send(rst, host, port)
        elif isinstance(message, tuple):
            message, error = message
            response = Response()
            response.destination = (host, port)
            response.code = defines.responses[error]
            response = self.message_layer.reliability_response(message, response)
            response = self.message_layer.matcher_response(response)
            # log.msg("Send Error")
            self.send(response, host, port)
        elif message is not None:
            # ACK or RST
            # log.msg("Received ACK or RST")
            self.message_layer.handle_message(message)

    def parse_path(self, path):
        return self.parse_path_ipv6(path)
        # m = re.match("([a-zA-Z]{4,5})://([a-zA-Z0-9.]*):([0-9]*)/(\S*)", path)
        # if m is None:
        #     m = re.match("([a-zA-Z]{4,5})://([a-zA-Z0-9.]*)/(\S*)", path)
        #     if m is None:
        #         m = re.match("([a-zA-Z]{4,5})://([a-zA-Z0-9.]*)", path)
        #         if m is None:
        #             ip, port, path = self.parse_path_ipv6(path)
        #         else:
        #             ip = m.group(2)
        #             port = 5683
        #             path = ""
        #     else:
        #         ip = m.group(2)
        #         port = 5683
        #         path = m.group(3)
        # else:
        #     ip = m.group(2)
        #     port = int(m.group(3))
        #     path = m.group(4)
        #
        # return ip, port, path

    @staticmethod
    def parse_path_ipv6(path):
        m = re.match("([a-zA-Z]{4,5})://\[([a-fA-F0-9:]*)\]:([0-9]*)/(\S*)", path)
        if m is None:
            m = re.match("([a-zA-Z]{4,5})://\[([a-fA-F0-9:]*)\]/(\S*)", path)
            if m is None:
                m = re.match("([a-zA-Z]{4,5})://\[([a-fA-F0-9:]*)\]", path)
                ip = m.group(2)
                port = 5683
                path = ""
            else:
                ip = m.group(2)
                port = 5683
                path = m.group(3)
        else:
            ip = m.group(2)
            port = int(m.group(3))
            path = m.group(4)

        return ip, port, path

    def parse_path(self, path):
        return self.parse_path_ipv6(path)
        # m = re.match("([a-zA-Z]{4,5})://([a-zA-Z0-9.]*):([0-9]*)/(\S*)", path)
        # if m is None:
        #     m = re.match("([a-zA-Z]{4,5})://([a-zA-Z0-9.]*)/(\S*)", path)
        #     if m is None:
        #         m = re.match("([a-zA-Z]{4,5})://([a-zA-Z0-9.]*)", path)
        #         if m is None:
        #             ip, port, path = self.parse_path_ipv6(path)
        #         else:
        #             ip = m.group(2)
        #             port = 5683
        #             path = ""
        #     else:
        #         ip = m.group(2)
        #         port = 5683
        #         path = m.group(3)
        # else:
        #     ip = m.group(2)
        #     port = int(m.group(3))
        #     path = m.group(4)
        #
        # return ip, port, path

    @staticmethod
    def parse_path_ipv6(path):
        m = re.match("([a-zA-Z]{4,5})://\[([a-fA-F0-9:]*)\]:([0-9]*)/(\S*)", path)
        if m is None:
            m = re.match("([a-zA-Z]{4,5})://\[([a-fA-F0-9:]*)\]/(\S*)", path)
            if m is None:
                m = re.match("([a-zA-Z]{4,5})://\[([a-fA-F0-9:]*)\]", path)
                ip = m.group(2)
                port = 5683
                path = ""
            else:
                ip = m.group(2)
                port = 5683
                path = m.group(3)
        else:
            ip = m.group(2)
            port = int(m.group(3))
            path = m.group(4)

        return ip, port, path

    def forward_request(self, request):
        """
        Forward an incoming request to the specified server.

        :param request: the request to be forwarded
        :return: None if success, send an error otherwise
        """
        # print "FORWARD REQUEST\n"
        uri = request.proxy_uri
        response = Response()
        response.destination = request.source
        if uri is None:
            return self.send_error(request, response, "BAD_REQUEST")
        host, port, path = self.parse_path(uri)
<<<<<<< HEAD

        request.uri_path = path
=======
        server = (str(host), int(port))
        token = self.generate_token()
        key = hash(str(host) + str(port) + str(token))
        to_store = copy.deepcopy(request)
        self._forward[key] = to_store
        # print request
        to_delete = []
        for option in request.options:
            if option.name == "Proxy-Uri" or not option.safe:
                to_delete.append(option)

        for option in to_delete:
            request.del_option(option)

        client = HelperClientSynchronous()
>>>>>>> 34f4a65d
        self._currentMID += 1
        method = defines.codes[request.code]

        if method == 'GET':
<<<<<<< HEAD
            function = self.client.protocol.get
            req = Request()
            req.destination = (str(host), int(port))
            req.mid = self._currentMID % (1 << 16)
            req.token = str(token)
            req.uri_path = path
            req.type = defines.inv_types["CON"]
            req.code = defines.inv_codes['GET']
            args = (req,)
            kwargs = {}
            callback = self.result_forward
            err_callback = self.error
        elif method == 'POST':
            function = self.client.protocol.post
            req = Request()
            req.destination = (str(host), int(port))
            req.mid = self._currentMID % (1 << 16)
            req.token = str(token)
            req.uri_path = path
            req.payload = request.payload
            req.type = defines.inv_types["CON"]
            req.code = defines.inv_codes['POST']
            args = (req,)
            kwargs = {}
            callback = self.result_forward
            err_callback = self.error
        elif method == 'PUT':
            function = self.client.protocol.put
            req = Request()
            req.destination = (str(host), int(port))
            req.mid = self._currentMID % (1 << 16)
            req.token = str(token)
            req.uri_path = path
            req.payload = request.payload
            req.type = defines.inv_types["CON"]
            req.code = defines.inv_codes['PUT']
            args = (req,)
            kwargs = {}
            callback = self.result_forward
            err_callback = self.error
        elif method == 'DELETE':
            function = self.client.protocol.delete
            req = Request()
            req.destination = (str(host), int(port))
            req.mid = self._currentMID % (1 << 16)
            req.token = str(token)
            req.uri_path = path
            req.type = defines.inv_types["CON"]
            req.code = defines.inv_codes['DELETE']
            args = (req,)
            kwargs = {}
            callback = self.result_forward
            err_callback = self.error
        else:
            return self.send_error(request, response, "BAD_REQUEST")
        for option in request.options:
            if option.safe:
                kwargs[option.name] = option.value
        self.send_ack([request])
        operations = [(function, args, kwargs, (callback, err_callback))]
        key = hash(str(host) + str(port) + str(token))
        self._forward[key] = request
        key = hash(str(host) + str(port) + str(self._currentMID % (1 << 16)))
        self._forward_mid[key] = request
        # print "************"
        # print str(host),  str(port), str(self._currentMID % (1 << 16))
        # print req
        # print "************"
        key = req.mid
        self.sent[key] = (req, time.time())
        # self.sent[str(self._currentMID % (1 << 16))] = (req, time.time())
        self.client.start(operations)
        # Render_GET
        # key_timer = hash(str(request.source[0]) + str(request.source[1]) + str(request.mid))
        # self.timer[key_timer] = reactor.callLater(defines.SEPARATE_TIMEOUT, self.send_ack, [request])
=======
            function = client.get
            req = copy.deepcopy(request)
            req.destination = server
            req.uri_path = path
            req.token = str(token)

        elif method == 'POST':
            function = client.post
            req = copy.deepcopy(request)
            req.destination = server
            req.uri_path = path
            req.token = str(token)

        elif method == 'PUT':
            function = client.put
            req = copy.deepcopy(request)
            req.destination = server
            req.uri_path = path
            req.token = str(token)

        elif method == 'DELETE':
            function = client.delete
            req = copy.deepcopy(request)
            req.destination = server
            req.uri_path = path
            req.token = str(token)

        else:
            return self.send_error(to_store, response, "BAD_REQUEST")
        req.source = None
        args = (req,)

        key = hash(str(host) + str(port) + str((client.starting_mid + 1) % (1 << 16)))
        self._forward_mid[key] = req
        # Render_GET
        with ThreadPoolExecutor(max_workers=100) as executor:
            self.timer[request.mid] = executor.submit(self.send_delayed_ack, request)
        # with ThreadPoolExecutor(max_workers=100) as executor:
        #     future = executor.submit(client.start, [(function, args, {})])
        #     future.add_done_callback(self.result_forward)
        # print req
        operations = [(function, args, {})]
        function, args, kwargs = operations[0]
        response = function(*args, **kwargs)
        self.result_forward(response=response)
>>>>>>> 34f4a65d
        return None

    def send_delayed_ack(self, request):
        time.sleep(defines.SEPARATE_TIMEOUT)
        self.send_ack([request])

    def send_ack(self, list_request):
        """
        Send an ack to the client. Used mostly with separate.

        :param list_request: the request to be acknowledge.
        :type list_request: [Request] or Request
        """

        if isinstance(list_request, list):
            request = list_request[0]
        else:
            request = list_request
<<<<<<< HEAD
        key_timer = hash(str(request.source[0]) + str(request.source[1]) + str(request.mid))
        if self.timer.get(key_timer) is not None:
            del self.timer[key_timer]
=======
        del self.timer[request.mid]
>>>>>>> 34f4a65d
        host, port = request.source
        ack = Message.new_ack(request)
        self.send(ack, host, port)

    def result_forward(self, future=None, response=None):
        """
        Forward results to the client.

        :param future: the future object.
        """
<<<<<<< HEAD
        # print "RESULT FORWARD\n"
        skip_delete = False
        host, port = response.source
        key_mid = hash(str(host) + str(port) + str(response.mid))
        key = None
        if request is None:
            host, port = response.source
            key = hash(str(host) + str(port) + str(response.token))
            request = self._forward.get(key)
        else:
            skip_delete = True

        # print request
        if request is None:
            return
        key_timer = hash(str(request.source[0]) + str(request.source[1]) + str(request.mid))
        if self.timer.get(key_timer) is not None:
            self.timer[key_timer].cancel()
            response.type = defines.inv_types["ACK"]
            response.mid = request.mid
        elif skip_delete:
=======
        if future is not None:
            print future
            print future.result()
            response = future.result()
        host, port = response.source
        key = hash(str(host) + str(port) + str(response.token))
        request = self._forward.get(key)
        if request.mid in self.timer and self.timer[request.mid].cancel():
>>>>>>> 34f4a65d
            response.type = defines.inv_types["ACK"]
            response.mid = request.mid
        elif request.type == defines.inv_types["CON"]:
            response.type = defines.inv_types["CON"]
        else:
            response.type = defines.inv_types["NON"]

<<<<<<< HEAD
        response.destination = request.source
        response.token = request.token
        if not skip_delete:
            del self._forward[key]
            try:
                del self._forward_mid[key_mid]
            except KeyError:
                log.err("MID has not been deleted")
        host, port = request.source
        if response.mid is None:
            response.mid = self._currentMID
        self.send(response, host, port)
=======
        if request is not None:
            response.destination = request.source
            response.token = request.token

            del self._forward[key]
            host, port = response.source
            key = hash(str(host) + str(port) + str(response.mid))
            try:
                del self._forward_mid[key]
            except KeyError:
                # log.err("MID has not been deleted")
                pass
            host, port = request.source
            if response.mid is None:
                response.mid = self._currentMID
            self.send(response, host, port)
>>>>>>> 34f4a65d

    def generate_token(self):
        """
        Generate tokens.

        :return: a token.
        """
        self._token += 1
        # md5 = hashlib.md5()
        # md5.update(str(self._token))
        # token = md5.digest()
        # return token[0:15]
        return str(self._token)

    def error(self, mid, host, port):
        """
        Handler of errors. Send an error message to the client.

        :param mid: the mid of the response that generates the error.
        :param host: the host of the server.
        :param port: the port of the server.
        """
        print "ERROR"
        key = hash(str(host) + str(port) + str(mid))
        request = self._forward_mid.get(key)
        if request is not None:
            response = Response()
            host, port = request.source
            response.destination = request.source
            response.token = request.token
            response._mid = self._currentMID
            response.type = defines.inv_types["NON"]
            response.code = defines.responses["GATEWAY_TIMEOUT"]
            key = hash(str(host) + str(port) + str(response.token))
            del self._forward[key]
            key = hash(str(host) + str(port) + str(mid))
            try:
                del self._forward_mid[key]
            except KeyError:
                # log.err("MID has not been deleted")
                pass
            self.send(response, host, port)<|MERGE_RESOLUTION|>--- conflicted
+++ resolved
@@ -1,19 +1,7 @@
 import copy
 import hashlib
 import random
-import re
-<<<<<<< HEAD
 from threading import Timer
-import time
-from twisted.application.service import Application
-from twisted.internet import reactor
-from twisted.python import log
-from twisted.python.log import ILogObserver, FileLogObserver
-from twisted.python.logfile import DailyLogFile
-=======
-from concurrent.futures import ThreadPoolExecutor
-import time
->>>>>>> 34f4a65d
 from coapthon import defines
 from coapthon.client.coap_synchronous import HelperClientSynchronous
 from coapthon.messages.message import Message
@@ -27,62 +15,26 @@
 
 
 class ProxyCoAP(CoAP):
-<<<<<<< HEAD
-    def __init__(self, server, client):
-=======
     def __init__(self, server_address, multicast=False):
->>>>>>> 34f4a65d
         """
         Initialize the CoAP protocol
 
         """
-<<<<<<< HEAD
-        CoAP.__init__(self)
-        self.client = client
-        self.server = server
-=======
         CoAP.__init__(self, server_address, multicast)
->>>>>>> 34f4a65d
         self._forward = {}
         self._forward_mid = {}
         self._token = random.randint(1, 1000)
         self.timer = {}
 
     def finish_request(self, request, client_address):
-        """
-<<<<<<< HEAD
-        Called after protocol has started listening.
-        """
-        # Set the TTL>1 so multicast will cross router hops:
-        # self.transport.setTTL(5)
-        # Join a specific multicast group:
-        # self.transport.joinGroup(defines.ALL_COAP_NODES)
-        self.client.starting_mid = self._currentMID % (1 << 16)
-
-    def datagramReceived(self, data, addr):
-=======
-        Handler for received UDP datagram.
-
->>>>>>> 34f4a65d
-        """
+       
+        
         host = client_address[0]
         port = client_address[1]
         data = request[0]
         self.socket = request[1]
-
-<<<<<<< HEAD
-        :param data: the UDP datagram
-        :param host: source host
-        :param port: source port
-        """
-        try:
-            host, port = addr
-        except ValueError:
-            host, port, tmp1, tmp2 = addr
-        log.msg("Datagram received from " + str(host) + ":" + str(port))
-=======
+ 
         # log.msg("Datagram received from " + str(host) + ":" + str(port))
->>>>>>> 34f4a65d
         serializer = Serializer()
         message = serializer.deserialize(data, host, port)
         # print "Message received from " + host + ":" + str(port)
@@ -159,51 +111,6 @@
 
         return ip, port, path
 
-    def parse_path(self, path):
-        return self.parse_path_ipv6(path)
-        # m = re.match("([a-zA-Z]{4,5})://([a-zA-Z0-9.]*):([0-9]*)/(\S*)", path)
-        # if m is None:
-        #     m = re.match("([a-zA-Z]{4,5})://([a-zA-Z0-9.]*)/(\S*)", path)
-        #     if m is None:
-        #         m = re.match("([a-zA-Z]{4,5})://([a-zA-Z0-9.]*)", path)
-        #         if m is None:
-        #             ip, port, path = self.parse_path_ipv6(path)
-        #         else:
-        #             ip = m.group(2)
-        #             port = 5683
-        #             path = ""
-        #     else:
-        #         ip = m.group(2)
-        #         port = 5683
-        #         path = m.group(3)
-        # else:
-        #     ip = m.group(2)
-        #     port = int(m.group(3))
-        #     path = m.group(4)
-        #
-        # return ip, port, path
-
-    @staticmethod
-    def parse_path_ipv6(path):
-        m = re.match("([a-zA-Z]{4,5})://\[([a-fA-F0-9:]*)\]:([0-9]*)/(\S*)", path)
-        if m is None:
-            m = re.match("([a-zA-Z]{4,5})://\[([a-fA-F0-9:]*)\]/(\S*)", path)
-            if m is None:
-                m = re.match("([a-zA-Z]{4,5})://\[([a-fA-F0-9:]*)\]", path)
-                ip = m.group(2)
-                port = 5683
-                path = ""
-            else:
-                ip = m.group(2)
-                port = 5683
-                path = m.group(3)
-        else:
-            ip = m.group(2)
-            port = int(m.group(3))
-            path = m.group(4)
-
-        return ip, port, path
-
     def forward_request(self, request):
         """
         Forward an incoming request to the specified server.
@@ -211,17 +118,12 @@
         :param request: the request to be forwarded
         :return: None if success, send an error otherwise
         """
-        # print "FORWARD REQUEST\n"
         uri = request.proxy_uri
         response = Response()
         response.destination = request.source
         if uri is None:
             return self.send_error(request, response, "BAD_REQUEST")
         host, port, path = self.parse_path(uri)
-<<<<<<< HEAD
-
-        request.uri_path = path
-=======
         server = (str(host), int(port))
         token = self.generate_token()
         key = hash(str(host) + str(port) + str(token))
@@ -237,88 +139,10 @@
             request.del_option(option)
 
         client = HelperClientSynchronous()
->>>>>>> 34f4a65d
         self._currentMID += 1
+        client.starting_mid = self._currentMID % (1 << 16)
         method = defines.codes[request.code]
-
         if method == 'GET':
-<<<<<<< HEAD
-            function = self.client.protocol.get
-            req = Request()
-            req.destination = (str(host), int(port))
-            req.mid = self._currentMID % (1 << 16)
-            req.token = str(token)
-            req.uri_path = path
-            req.type = defines.inv_types["CON"]
-            req.code = defines.inv_codes['GET']
-            args = (req,)
-            kwargs = {}
-            callback = self.result_forward
-            err_callback = self.error
-        elif method == 'POST':
-            function = self.client.protocol.post
-            req = Request()
-            req.destination = (str(host), int(port))
-            req.mid = self._currentMID % (1 << 16)
-            req.token = str(token)
-            req.uri_path = path
-            req.payload = request.payload
-            req.type = defines.inv_types["CON"]
-            req.code = defines.inv_codes['POST']
-            args = (req,)
-            kwargs = {}
-            callback = self.result_forward
-            err_callback = self.error
-        elif method == 'PUT':
-            function = self.client.protocol.put
-            req = Request()
-            req.destination = (str(host), int(port))
-            req.mid = self._currentMID % (1 << 16)
-            req.token = str(token)
-            req.uri_path = path
-            req.payload = request.payload
-            req.type = defines.inv_types["CON"]
-            req.code = defines.inv_codes['PUT']
-            args = (req,)
-            kwargs = {}
-            callback = self.result_forward
-            err_callback = self.error
-        elif method == 'DELETE':
-            function = self.client.protocol.delete
-            req = Request()
-            req.destination = (str(host), int(port))
-            req.mid = self._currentMID % (1 << 16)
-            req.token = str(token)
-            req.uri_path = path
-            req.type = defines.inv_types["CON"]
-            req.code = defines.inv_codes['DELETE']
-            args = (req,)
-            kwargs = {}
-            callback = self.result_forward
-            err_callback = self.error
-        else:
-            return self.send_error(request, response, "BAD_REQUEST")
-        for option in request.options:
-            if option.safe:
-                kwargs[option.name] = option.value
-        self.send_ack([request])
-        operations = [(function, args, kwargs, (callback, err_callback))]
-        key = hash(str(host) + str(port) + str(token))
-        self._forward[key] = request
-        key = hash(str(host) + str(port) + str(self._currentMID % (1 << 16)))
-        self._forward_mid[key] = request
-        # print "************"
-        # print str(host),  str(port), str(self._currentMID % (1 << 16))
-        # print req
-        # print "************"
-        key = req.mid
-        self.sent[key] = (req, time.time())
-        # self.sent[str(self._currentMID % (1 << 16))] = (req, time.time())
-        self.client.start(operations)
-        # Render_GET
-        # key_timer = hash(str(request.source[0]) + str(request.source[1]) + str(request.mid))
-        # self.timer[key_timer] = reactor.callLater(defines.SEPARATE_TIMEOUT, self.send_ack, [request])
-=======
             function = client.get
             req = copy.deepcopy(request)
             req.destination = server
@@ -364,7 +188,6 @@
         function, args, kwargs = operations[0]
         response = function(*args, **kwargs)
         self.result_forward(response=response)
->>>>>>> 34f4a65d
         return None
 
     def send_delayed_ack(self, request):
@@ -383,13 +206,7 @@
             request = list_request[0]
         else:
             request = list_request
-<<<<<<< HEAD
-        key_timer = hash(str(request.source[0]) + str(request.source[1]) + str(request.mid))
-        if self.timer.get(key_timer) is not None:
-            del self.timer[key_timer]
-=======
         del self.timer[request.mid]
->>>>>>> 34f4a65d
         host, port = request.source
         ack = Message.new_ack(request)
         self.send(ack, host, port)
@@ -400,29 +217,6 @@
 
         :param future: the future object.
         """
-<<<<<<< HEAD
-        # print "RESULT FORWARD\n"
-        skip_delete = False
-        host, port = response.source
-        key_mid = hash(str(host) + str(port) + str(response.mid))
-        key = None
-        if request is None:
-            host, port = response.source
-            key = hash(str(host) + str(port) + str(response.token))
-            request = self._forward.get(key)
-        else:
-            skip_delete = True
-
-        # print request
-        if request is None:
-            return
-        key_timer = hash(str(request.source[0]) + str(request.source[1]) + str(request.mid))
-        if self.timer.get(key_timer) is not None:
-            self.timer[key_timer].cancel()
-            response.type = defines.inv_types["ACK"]
-            response.mid = request.mid
-        elif skip_delete:
-=======
         if future is not None:
             print future
             print future.result()
@@ -431,28 +225,14 @@
         key = hash(str(host) + str(port) + str(response.token))
         request = self._forward.get(key)
         if request.mid in self.timer and self.timer[request.mid].cancel():
->>>>>>> 34f4a65d
             response.type = defines.inv_types["ACK"]
             response.mid = request.mid
-        elif request.type == defines.inv_types["CON"]:
-            response.type = defines.inv_types["CON"]
-        else:
-            response.type = defines.inv_types["NON"]
-
-<<<<<<< HEAD
-        response.destination = request.source
-        response.token = request.token
-        if not skip_delete:
-            del self._forward[key]
-            try:
-                del self._forward_mid[key_mid]
-            except KeyError:
-                log.err("MID has not been deleted")
-        host, port = request.source
-        if response.mid is None:
-            response.mid = self._currentMID
-        self.send(response, host, port)
-=======
+        else:
+            if request.type == defines.inv_types["CON"]:
+                response.type = defines.inv_types["CON"]
+            else:
+                response.type = defines.inv_types["NON"]
+
         if request is not None:
             response.destination = request.source
             response.token = request.token
@@ -469,7 +249,6 @@
             if response.mid is None:
                 response.mid = self._currentMID
             self.send(response, host, port)
->>>>>>> 34f4a65d
 
     def generate_token(self):
         """
@@ -492,7 +271,6 @@
         :param host: the host of the server.
         :param port: the port of the server.
         """
-        print "ERROR"
         key = hash(str(host) + str(port) + str(mid))
         request = self._forward_mid.get(key)
         if request is not None:
