from coapthon2 import defines
from coapthon2.messages.message import Message

__author__ = 'Giacomo Tanganelli'
__version__ = "2.0"


class Request(Message):
    def __init__(self):
        super(Request, self).__init__()
        self.code = None

    @property
    def uri_path(self):
        value = ""
        for option in self.options:
            if option.number == defines.inv_options['Uri-Path']:
                value += option.value + '/'
        value = value[:-1]
        return value

    @property
    def observe(self):
        for option in self.options:
            if option.number == defines.inv_options['Observe']:
                if option.value is None:
                    return 0
                return option.value
        return 1

    @property
    def query(self):
        value = []
        for option in self.options:
            if option.number == defines.inv_options['Uri-Query']:
                value.append(option.value)
        return value

    @property
    def content_type(self):
        for option in self.options:
            if option.number == defines.inv_options['Content-Type']:
                return option.value
        return None

    @property
<<<<<<< HEAD
    def etag(self):
        value = []
        for option in self.options:
            if option.number == defines.inv_options['ETag']:
                value.append(option.value)
        return value

    @property
    def if_match(self):
        value = []
        for option in self.options:
            if option.number == defines.inv_options['If-Match']:
                value.append(option.value)
        return value

    @property
    def has_if_match(self):
        for option in self.options:
            if option.number == defines.inv_options['If-Match']:
                return True
        return False

    @property
    def has_if_none_match(self):
        for option in self.options:
            if option.number == defines.inv_options['If-None-Match']:
                return True
        return False
=======
    def accept(self):
        for option in self.options:
            if option.number == defines.inv_options['Accept']:
                return option.value
        return None
>>>>>>> 9433bec7
<|MERGE_RESOLUTION|>--- conflicted
+++ resolved
@@ -44,7 +44,13 @@
         return None
 
     @property
-<<<<<<< HEAD
+    def accept(self):
+        for option in self.options:
+            if option.number == defines.inv_options['Accept']:
+                return option.value
+        return None
+
+    @property
     def etag(self):
         value = []
         for option in self.options:
@@ -72,11 +78,4 @@
         for option in self.options:
             if option.number == defines.inv_options['If-None-Match']:
                 return True
-        return False
-=======
-    def accept(self):
-        for option in self.options:
-            if option.number == defines.inv_options['Accept']:
-                return option.value
-        return None
->>>>>>> 9433bec7
+        return False