--- conflicted
+++ resolved
@@ -7,7 +7,7 @@
 
 class CoAPServer(CoAP):
     def __init__(self, host, port, multicast=False):
-        CoAP.__init__(self, host + ":" + str(port))
+        CoAP.__init__(self, (host, port), multicast)
         self.add_resource('basic/', BasicResource())
         self.add_resource('storage/', Storage())
         self.add_resource('separate/', Separate())
@@ -39,7 +39,6 @@
             port = int(arg)
 
     server = CoAPServer(ip, port)
-<<<<<<< HEAD
     server.serve_forever()
     # try:
     #     server.listen(timeout=10)
@@ -51,14 +50,6 @@
     #     server.executor_req.shutdown(False)
     #     server.executor.shutdown(False)
     #     print "Exiting..."
-=======
-    try:
-        server.listen(10)
-    except KeyboardInterrupt:
-        print "Server Shutdown"
-        server.close()
-        print "Exiting..."
->>>>>>> e9fcc13f
 
 
 if __name__ == "__main__":
