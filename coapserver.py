--- conflicted
+++ resolved
@@ -9,21 +9,17 @@
     def __init__(self, host, port, multicast=False):
         CoAP.__init__(self, (host, port), multicast)
         self.add_resource('basic/', BasicResource())
-        # self.add_resource('storage/', Storage())
-        # self.add_resource('separate/', Separate())
-        # self.add_resource('long/', Long())
-        # self.add_resource('big/', Big())
+        self.add_resource('storage/', Storage())
+        self.add_resource('separate/', Separate())
+        self.add_resource('long/', Long())
+        self.add_resource('big/', Big())
         print "CoAP Server start on " + host + ":" + str(port)
-<<<<<<< HEAD
-        # print(self.root.dump())
-=======
         print self.root.dump()
 
 
 def usage():
     print "coapserver.py -i <ip address> -p <port>"
 
->>>>>>> 34f4a65d
 
 def main(argv):
     ip = "127.0.0.1"
