import socket
import twisted
from twisted.internet import reactor
from twisted.python import log
from coapthon.client.coap_protocol import CoAP, HelperClient
from coapthon.proxy.forward_coap_protocol import ProxyCoAP

__author__ = 'giacomo'


class CoAPForwardProxy(ProxyCoAP):
<<<<<<< HEAD
    def __init__(self, host, port, client):
        ProxyCoAP.__init__(self, (host, port), client)
=======
    def __init__(self, host, port):
        ProxyCoAP.__init__(self, (host, port))
>>>>>>> 34f4a65d
        print "CoAP Forward Proxy start on " + host + ":" + str(port)


def main():
<<<<<<< HEAD
    # portSocket = socket.socket(socket.AF_INET6, socket.SOCK_DGRAM)
    # # Make the port non-blocking and start it listening.
    # portSocket.setblocking(False)
    # portSocket.bind(('bbbb::2', 5683))
    #
    # # Now pass the port file descriptor to the reactor
    # port = reactor.adoptDatagramPort(
    #     portSocket.fileno(), socket.AF_INET6, CoAPForwardProxy("bbbb::2", 5683))
    #
    # # The portSocket should be cleaned up by the process that creates it.
    # portSocket.close()
    client = HelperClient(("bbbb::2", 5683), True)

    reactor.listenUDP(5683, CoAPForwardProxy("bbbb::2", 5683, client), interface='bbbb::2')
    reactor.listenUDP(0, client.protocol, interface="::")
    try:
        reactor.run()
    except twisted.internet.error.ReactorAlreadyRunning:
        log.err("CoAPForwardProxy - Reactor already started")
    except twisted.internet.error.ReactorNotRestartable:
        log.err("CoAPForwardProxy - Reactor not Restartable")
=======
>>>>>>> 34f4a65d

    server = CoAPForwardProxy("bbbb::2", 5683)
    try:
        server.serve_forever(poll_interval=0.01)
    except KeyboardInterrupt:
        print "Server Shutdown"
        server.server_close()
        server.stopped.set()
        server.timer_mid.cancel()
        server.executor.shutdown(False)
        print "Exiting..."

if __name__ == '__main__':
    main()<|MERGE_RESOLUTION|>--- conflicted
+++ resolved
@@ -1,49 +1,16 @@
-import socket
-import twisted
 from twisted.internet import reactor
-from twisted.python import log
-from coapthon.client.coap_protocol import CoAP, HelperClient
 from coapthon.proxy.forward_coap_protocol import ProxyCoAP
 
 __author__ = 'giacomo'
 
 
 class CoAPForwardProxy(ProxyCoAP):
-<<<<<<< HEAD
-    def __init__(self, host, port, client):
-        ProxyCoAP.__init__(self, (host, port), client)
-=======
     def __init__(self, host, port):
         ProxyCoAP.__init__(self, (host, port))
->>>>>>> 34f4a65d
         print "CoAP Forward Proxy start on " + host + ":" + str(port)
 
 
 def main():
-<<<<<<< HEAD
-    # portSocket = socket.socket(socket.AF_INET6, socket.SOCK_DGRAM)
-    # # Make the port non-blocking and start it listening.
-    # portSocket.setblocking(False)
-    # portSocket.bind(('bbbb::2', 5683))
-    #
-    # # Now pass the port file descriptor to the reactor
-    # port = reactor.adoptDatagramPort(
-    #     portSocket.fileno(), socket.AF_INET6, CoAPForwardProxy("bbbb::2", 5683))
-    #
-    # # The portSocket should be cleaned up by the process that creates it.
-    # portSocket.close()
-    client = HelperClient(("bbbb::2", 5683), True)
-
-    reactor.listenUDP(5683, CoAPForwardProxy("bbbb::2", 5683, client), interface='bbbb::2')
-    reactor.listenUDP(0, client.protocol, interface="::")
-    try:
-        reactor.run()
-    except twisted.internet.error.ReactorAlreadyRunning:
-        log.err("CoAPForwardProxy - Reactor already started")
-    except twisted.internet.error.ReactorNotRestartable:
-        log.err("CoAPForwardProxy - Reactor not Restartable")
-=======
->>>>>>> 34f4a65d
 
     server = CoAPForwardProxy("bbbb::2", 5683)
     try:
